#!/usr/bin/env python3
# -*- coding: utf-8 -*-
#
# Flowbot
#
# purpose:  read journal RSS feeds and tweet selected entries
# license:  MIT License
# author:   Christopher Gordon Thomson
# e-mail:   christhomson95@hotmail.com
#

import imghdr
import json
import os
import random
import re
import sys
import tempfile
import time
import urllib
import warnings

import yaml

import bs4
import feedparser
import tweepy


# This is the regular expression that selects the papers of interest
<<<<<<< HEAD
regex_include = re.compile(r"""
  (   Flow.chemistry
=======
regex = re.compile(r"""
(   Flow.chemistry
>>>>>>> 2dc48fa0
    | continuous.flow
    | flow.synthesis
    | flow.reactor
    | continuous.synthesis
    | \bContinuous\b.*?\bmicroreactor\b.*?
  )
  """, re.IGNORECASE | re.VERBOSE)

# This could be merged with the previous regex, but that would be less readable
regex_exclude = re.compile(r"""
  (   ventricular arrhythmia
    | LVAD
  )
""")

# We select entries based on title or summary (abstract, for some feeds)
def entryMatches(entry):
    # Malformed entry
    if "title" not in entry:
        return False

    if regex_include.search(entry.title):
        return False if regex_exclude.search(entry.title) else True

    if "summary" not in entry:
        return False

    if regex_include.search(entry.summary):
        return False if regex_exclude.search(entry.title) else True


# Find the URL for an image associated with the entry
def findImage(entry):
    if "description" not in entry:
        return

    soup = bs4.BeautifulSoup(entry.description, "html.parser")
    img = soup.find("img")
    if img:
        img = img["src"]
        if len(img) == 0:
            return
        # If address is relative, append root URL
        if img[0] == "/":
            p = urllib.parse.urlparse(entry.id)
            img = f"{p.scheme}://{p.netloc}" + img

    return img


# Convert string from HTML to plain text
def htmlToText(s):
    return bs4.BeautifulSoup(s, "html.parser").get_text()


def downloadImage(url):
    if not url:
        return None

    try:
        img, _ = urllib.request.urlretrieve(url)
    except Exception:
        return None
    ext = imghdr.what(img)
    res = img + "." + ext
    os.rename(img, res)

    # Images smaller than 4 KB have a problem, and Twitter will complain
    if os.path.getsize(res) < 4096:
        os.remove(res)
        return None

    return res


# Connect to Twitter and authenticate
#   Credentials are passed in the environment,
#   or stored in "credentials.yml" which contains four lines:
#   CONSUMER_KEY: "x1F3s..."
#   CONSUMER_SECRET: "3VNg..."
#   ACCESS_KEY: "7109..."
#   ACCESS_SECRET: "AdnA..."
#
def initTwitter():
    if 'CONSUMER_KEY' in os.environ:
        cred = {'CONSUMER_KEY': os.environ['CONSUMER_KEY'],
                'CONSUMER_SECRET': os.environ['CONSUMER_SECRET'],
                'ACCESS_KEY': os.environ['ACCESS_KEY'],
                'ACCESS_SECRET': os.environ['ACCESS_SECRET']}
    else:
        with open("credentials.yml", "r") as f:
            cred = yaml.safe_load(f)

    auth = tweepy.OAuthHandler(cred["CONSUMER_KEY"], cred["CONSUMER_SECRET"])
    auth.set_access_token(cred["ACCESS_KEY"], cred["ACCESS_SECRET"])
    return tweepy.API(auth)


# Read our list of feeds from file
def readFeedsList():
    with open("feeds.txt", "r") as f:
        feeds = [s.partition("#")[0].strip() for s in f]
        return [s for s in feeds if s]


# Remove unwanted text some journals insert into the feeds
def cleanText(s):
    # Annoying ASAP tags
    s = s.replace("[ASAP]", "")
    # Some feeds have LF characeters
    s = s.replace("\x0A", "")
    # Remove (arXiv:1903.00279v1 [cond-mat.mtrl-sci])
    s = re.sub(r"\(arXiv:.+\)", "", s)
    # Remove multiple spaces, leading and trailing space
    return re.sub("\\s\\s+", " ", s).strip()


# Read list of feed items already posted
def readPosted():
    try:
        with open("posted.dat", "r") as f:
            return f.read().splitlines()
    except Exception:
        return []


class PapersBot:
    posted = []
    n_seen = 0
    n_tweeted = 0

    def __init__(self, doTweet=True):
        self.feeds = readFeedsList()
        self.posted = readPosted()

        # Read parameters from configuration file
        try:
            with open("config.yml", "r") as f:
                config = yaml.safe_load(f)
        except Exception as e:
            warnings.warn(f"Exception {e} caught!")
            config = {}
        self.throttle = config.get("throttle", 0)
        self.wait_time = config.get("wait_time", 5)
        self.shuffle_feeds = config.get("shuffle_feeds", True)
        self.url_blacklist = config.get("url_blacklist", [])
        self.url_blacklist = [re.compile(s) for s in self.url_blacklist]

        # Shuffle feeds list
        if self.shuffle_feeds:
            random.shuffle(self.feeds)

        # Connect to Twitter, unless requested not to
        if doTweet:
            self.api = initTwitter()
        else:
            self.api = None

        # Maximum shortened URL length (previously short_url_length_https)
        urllen = 23
        # Maximum URL length for media (previously characters_reserved_per_media)
        imglen = 24
        # Determine maximum tweet length
        self.maxlength = 280 - (urllen + 1) - imglen

        # Start-up banner
        print(f"This is PapersBot running at {time.strftime('%Y-%m-%d %H:%M:%S %Z')}")
        if self.api:
            timeline = self.api.user_timeline(count=1)
            if len(timeline) > 0:
                print(f"Last tweet was posted at {timeline[0].created_at} (UTC)")
            else:
                print(f"No tweets posted yet? Welcome, new user!")
        print(f"Feed list has {len(self.feeds)} feeds\n")

    # Add to tweets posted
    def addToPosted(self, url):
        with open("posted.dat", "a+") as f:
            print(url, file=f)
        self.posted.append(url)

    # Send a tweet for a given feed entry
    def sendTweet(self, entry):
        title = cleanText(htmlToText(entry.title))
        length = self.maxlength

        # Usually the ID is the canonical URL, but not always
        if entry.id[:8] == "https://" or entry.id[:7] == "http://":
            url = entry.id
        else:
            url = entry.link

        # URL may be malformed
        if not (url[:8] == "https://" or url[:7] == "http://"):
            print(f"INVALID URL: {url}\n")
            return

        tweet_body = title[:length] + " " + url

        # URL may match our url_blacklist
        for regexp in self.url_blacklist:
            if regexp.search(url):
                print(f"BLACKLISTED: {tweet_body}\n")
                self.addToPosted(entry.id)
                return

        media = None
        image = findImage(entry)
        image_file = downloadImage(image)
        if image_file:
            print(f"IMAGE: {image}")
            if self.api:
                media = [self.api.media_upload(image_file).media_id]
            os.remove(image_file)

        print(f"TWEET: {tweet_body}\n")
        if self.api:
            try:
                self.api.update_status(tweet_body, media_ids=media)
            except tweepy.error.TweepError as e:
                if e.api_code == 187:
                    print("ERROR: Tweet refused as duplicate\n")
                else:
                    print(f"ERROR: Tweet refused, {e.reason}\n")
                    sys.exit(1)

        self.addToPosted(entry.id)
        self.n_tweeted += 1

        if self.api:
            time.sleep(self.wait_time)

    # Main function, iterating over feeds and posting new items
    def run(self):
        for feed in self.feeds:
            parsed_feed = feedparser.parse(feed)
            for entry in parsed_feed.entries:
                if entryMatches(entry):
                    self.n_seen += 1
                    # If no ID provided, use the link as ID
                    if "id" not in entry:
                        entry.id = entry.link
                    if entry.id not in self.posted:
                        self.sendTweet(entry)
                        # Bail out if we have reached max number of tweets
                        if self.throttle > 0 and self.n_tweeted >= self.throttle:
                            print(f"Max number of papers met ({self.throttle}), stopping now")
                            return

    # Print statistics of a given run
    def printStats(self):
        print(f"Number of relevant papers: {self.n_seen}")
        print(f"Number of papers tweeted: {self.n_tweeted}")

    # Print out the n top tweets (most liked and RT'ed)
    def printTopTweets(self, count=20):
        tweets = self.api.user_timeline(count=200)
        oldest = tweets[-1].created_at
        print(f"Top {count} recent tweets, by number of RT and likes, since {oldest}:\n")

        tweets = [(t.retweet_count + t.favorite_count, t.id, t) for t in tweets]
        tweets.sort(reverse=True)
        for _, _, t in tweets[0:count]:
            url = f"https://twitter.com/{t.user.screen_name}/status/{t.id}"
            print(f"{t.retweet_count} RT {t.favorite_count} likes: {url}")
            print(f"    {t.created_at}")
            print(f"    {t.text}\n")


def main():
    # Make sure all options are correctly typed
    options_allowed = ["--do-not-tweet", "--top-tweets"]
    for arg in sys.argv[1:]:
        if arg not in options_allowed:
            print(f"Unknown option: {arg}")
            sys.exit(1)

    # Initialize our bot
    doTweet = "--do-not-tweet" not in sys.argv
    bot = PapersBot(doTweet)

    # We can print top tweets
    if "--top-tweets" in sys.argv:
        bot.printTopTweets()
        sys.exit(0)

    bot.run()
    bot.printStats()


if __name__ == "__main__":
    main()<|MERGE_RESOLUTION|>--- conflicted
+++ resolved
@@ -28,13 +28,8 @@
 
 
 # This is the regular expression that selects the papers of interest
-<<<<<<< HEAD
 regex_include = re.compile(r"""
-  (   Flow.chemistry
-=======
-regex = re.compile(r"""
 (   Flow.chemistry
->>>>>>> 2dc48fa0
     | continuous.flow
     | flow.synthesis
     | flow.reactor
